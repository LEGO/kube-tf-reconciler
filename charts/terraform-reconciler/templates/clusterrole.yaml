--- conflicted
+++ resolved
@@ -10,8 +10,7 @@
   - apiGroups: ["tf-reconcile.lego.com"]
     resources: ["workspaces/status", "plans/status"]
     verbs: ["get", "update", "patch"]
-<<<<<<< HEAD
-  
+
   - apiGroups: ["tf-reconcile.lego.com"]
     resources: ["plans"]
     verbs: ["get", "list", "watch", "create", "update", "patch", "delete"]
@@ -19,10 +18,7 @@
   - apiGroups: ["tf-reconcile.lego.com"]
     resources: ["plans/status"]
     verbs: ["get", "update", "patch"]
-    
-=======
 
->>>>>>> 62c074b8
   - apiGroups: ["apiextensions.k8s.io"]
     resources: ["customresourcedefinitions"]
     verbs: ["get", "list", "watch"]
