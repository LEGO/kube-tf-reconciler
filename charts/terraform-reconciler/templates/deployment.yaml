apiVersion: apps/v1
kind: Deployment
metadata:
  name: {{ .Values.appName }}
spec:
  replicas: 1
  selector:
    matchLabels:
      app: {{ .Values.appName }}
  template:
    metadata:
      labels:
        app: {{ .Values.appName }}
    spec:
      serviceAccountName: {{ .Values.appName }}
      securityContext:
        runAsNonRoot: true
        runAsUser: 999
<<<<<<< HEAD
      {{- if .Values.imagePullSecrets }}
      imagePullSecrets:
        {{- toYaml .Values.imagePullSecrets | nindent 8 }}
=======
      {{- with .Values.imagePullSecrets }}
      imagePullSecrets: {{ toYaml . | nindent 8 }}
>>>>>>> 62c074b8
      {{- end }}
      volumes:
        - name: terraform-data
          emptyDir: {}
      containers:
      - name: {{ .Values.appName }}
        image: {{ .Values.image.repository }}:{{ .Values.image.tag }}
        imagePullPolicy: {{ .Values.image.pullPolicy }}
        securityContext:
          readOnlyRootFilesystem: true
          allowPrivilegeEscalation: false
        volumeMounts:
          - mountPath: /tmp
            name: terraform-data
        env:
        {{- range $key, $value := .Values.env }}
        - name: {{ $key }}
          value: {{ $value | quote }}
        {{- end }}<|MERGE_RESOLUTION|>--- conflicted
+++ resolved
@@ -16,14 +16,8 @@
       securityContext:
         runAsNonRoot: true
         runAsUser: 999
-<<<<<<< HEAD
-      {{- if .Values.imagePullSecrets }}
-      imagePullSecrets:
-        {{- toYaml .Values.imagePullSecrets | nindent 8 }}
-=======
       {{- with .Values.imagePullSecrets }}
       imagePullSecrets: {{ toYaml . | nindent 8 }}
->>>>>>> 62c074b8
       {{- end }}
       volumes:
         - name: terraform-data
