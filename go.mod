module github.com/LEGO/kube-tf-reconciler

go 1.25.1

require (
	github.com/go-logr/logr v1.4.3
	github.com/hashicorp/go-version v1.7.0
	github.com/hashicorp/hc-install v0.9.2
	github.com/hashicorp/hcl/v2 v2.24.0
	github.com/hashicorp/terraform-exec v0.24.0
	github.com/spf13/cobra v1.10.1
	github.com/spf13/viper v1.18.0
	github.com/stretchr/testify v1.11.1
	github.com/zclconf/go-cty v1.17.0
	gopkg.in/yaml.v3 v3.0.1
<<<<<<< HEAD
	k8s.io/api v0.33.0
	k8s.io/apiextensions-apiserver v0.33.0
	k8s.io/apimachinery v0.33.0
	k8s.io/client-go v0.33.0
	sigs.k8s.io/controller-runtime v0.20.4
=======
	k8s.io/api v0.34.1
	k8s.io/apiextensions-apiserver v0.34.1
	k8s.io/apimachinery v0.34.1
	k8s.io/client-go v0.34.1
	sigs.k8s.io/controller-runtime v0.22.1
>>>>>>> bdfd65e2
	sigs.k8s.io/e2e-framework v0.6.0
)

require (
	dario.cat/mergo v1.0.1 // indirect
	github.com/ProtonMail/go-crypto v1.1.6 // indirect
	github.com/agext/levenshtein v1.2.1 // indirect
	github.com/apparentlymart/go-textseg/v15 v15.0.0 // indirect
	github.com/beorn7/perks v1.0.1 // indirect
	github.com/blang/semver/v4 v4.0.0 // indirect
	github.com/cespare/xxhash/v2 v2.3.0 // indirect
	github.com/cloudflare/circl v1.6.1 // indirect
	github.com/davecgh/go-spew v1.1.2-0.20180830191138-d8f796af33cc // indirect
	github.com/emicklei/go-restful/v3 v3.12.2 // indirect
	github.com/evanphx/json-patch/v5 v5.9.11 // indirect
<<<<<<< HEAD
	github.com/fatih/color v1.18.0 // indirect
	github.com/fsnotify/fsnotify v1.8.0 // indirect
	github.com/fxamacker/cbor/v2 v2.8.0 // indirect
=======
	github.com/fsnotify/fsnotify v1.9.0 // indirect
	github.com/fxamacker/cbor/v2 v2.9.0 // indirect
>>>>>>> bdfd65e2
	github.com/go-openapi/jsonpointer v0.21.1 // indirect
	github.com/go-openapi/jsonreference v0.21.0 // indirect
	github.com/go-openapi/swag v0.23.1 // indirect
	github.com/gobuffalo/flect v1.0.3 // indirect
	github.com/gogo/protobuf v1.3.2 // indirect
	github.com/google/btree v1.1.3 // indirect
	github.com/google/gnostic-models v0.7.0 // indirect
	github.com/google/go-cmp v0.7.0 // indirect
	github.com/google/uuid v1.6.0 // indirect
	github.com/gorilla/websocket v1.5.4-0.20250319132907-e064f32e3674 // indirect
	github.com/hashicorp/go-cleanhttp v0.5.2 // indirect
	github.com/hashicorp/go-retryablehttp v0.7.7 // indirect
	github.com/hashicorp/hcl v1.0.0 // indirect
	github.com/hashicorp/terraform-json v0.27.1 // indirect
	github.com/inconshreveable/mousetrap v1.1.0 // indirect
	github.com/josharian/intern v1.0.0 // indirect
	github.com/json-iterator/go v1.1.12 // indirect
	github.com/magiconair/properties v1.8.7 // indirect
	github.com/mailru/easyjson v0.9.0 // indirect
<<<<<<< HEAD
	github.com/mattn/go-colorable v0.1.13 // indirect
	github.com/mattn/go-isatty v0.0.20 // indirect
	github.com/mitchellh/go-wordwrap v0.0.0-20150314170334-ad45545899c7 // indirect
=======
	github.com/mitchellh/go-wordwrap v1.0.1 // indirect
>>>>>>> bdfd65e2
	github.com/mitchellh/mapstructure v1.5.0 // indirect
	github.com/moby/spdystream v0.5.0 // indirect
	github.com/modern-go/concurrent v0.0.0-20180306012644-bacd9c7ef1dd // indirect
	github.com/modern-go/reflect2 v1.0.3-0.20250322232337-35a7c28c31ee // indirect
	github.com/munnerz/goautoneg v0.0.0-20191010083416-a7dc8b61c822 // indirect
	github.com/mxk/go-flowrate v0.0.0-20140419014527-cca7078d478f // indirect
	github.com/pelletier/go-toml/v2 v2.2.2 // indirect
	github.com/pkg/errors v0.9.1 // indirect
	github.com/pmezard/go-difflib v1.0.1-0.20181226105442-5d4384ee4fb2 // indirect
	github.com/prometheus/client_golang v1.22.0 // indirect
	github.com/prometheus/client_model v0.6.1 // indirect
	github.com/prometheus/common v0.63.0 // indirect
	github.com/prometheus/procfs v0.16.0 // indirect
	github.com/sagikazarmark/locafero v0.4.0 // indirect
	github.com/sagikazarmark/slog-shim v0.1.0 // indirect
	github.com/sourcegraph/conc v0.3.0 // indirect
	github.com/spf13/afero v1.11.0 // indirect
	github.com/spf13/cast v1.6.0 // indirect
	github.com/spf13/pflag v1.0.9 // indirect
	github.com/subosito/gotenv v1.6.0 // indirect
	github.com/vladimirvivien/gexe v0.4.1 // indirect
	github.com/x448/float16 v0.8.4 // indirect
<<<<<<< HEAD
	go.opentelemetry.io/otel v1.33.0 // indirect
	go.opentelemetry.io/otel/trace v1.33.0 // indirect
	go.uber.org/multierr v1.11.0 // indirect
	golang.org/x/crypto v0.37.0 // indirect
=======
	go.opentelemetry.io/otel v1.35.0 // indirect
	go.opentelemetry.io/otel/trace v1.35.0 // indirect
	go.uber.org/multierr v1.11.0 // indirect
	go.yaml.in/yaml/v2 v2.4.2 // indirect
	go.yaml.in/yaml/v3 v3.0.4 // indirect
	golang.org/x/crypto v0.38.0 // indirect
>>>>>>> bdfd65e2
	golang.org/x/exp v0.0.0-20240719175910-8a7402abbf56 // indirect
	golang.org/x/mod v0.24.0 // indirect
	golang.org/x/net v0.39.0 // indirect
	golang.org/x/oauth2 v0.28.0 // indirect
<<<<<<< HEAD
	golang.org/x/sync v0.13.0 // indirect
	golang.org/x/sys v0.32.0 // indirect
	golang.org/x/term v0.31.0 // indirect
	golang.org/x/text v0.24.0 // indirect
=======
	golang.org/x/sync v0.14.0 // indirect
	golang.org/x/sys v0.33.0 // indirect
	golang.org/x/term v0.32.0 // indirect
	golang.org/x/text v0.25.0 // indirect
>>>>>>> bdfd65e2
	golang.org/x/time v0.11.0 // indirect
	golang.org/x/tools v0.32.0 // indirect
	gomodules.xyz/jsonpatch/v2 v2.5.0 // indirect
	google.golang.org/protobuf v1.36.6 // indirect
	gopkg.in/evanphx/json-patch.v4 v4.12.0 // indirect
	gopkg.in/inf.v0 v0.9.1 // indirect
	gopkg.in/ini.v1 v1.67.0 // indirect
<<<<<<< HEAD
	gopkg.in/yaml.v2 v2.4.0 // indirect
	k8s.io/code-generator v0.33.0 // indirect
	k8s.io/component-base v0.33.0 // indirect
	k8s.io/gengo/v2 v2.0.0-20250207200755-1244d31929d7 // indirect
	k8s.io/klog/v2 v2.130.1 // indirect
	k8s.io/kube-openapi v0.0.0-20250318190949-c8a335a9a2ff // indirect
	k8s.io/utils v0.0.0-20250321185631-1f6e0b77f77e // indirect
	sigs.k8s.io/controller-tools v0.18.0 // indirect
=======
	k8s.io/component-base v0.34.1 // indirect
	k8s.io/klog/v2 v2.130.1 // indirect
	k8s.io/kube-openapi v0.0.0-20250710124328-f3f2b991d03b // indirect
	k8s.io/utils v0.0.0-20250604170112-4c0f3b243397 // indirect
>>>>>>> bdfd65e2
	sigs.k8s.io/json v0.0.0-20241014173422-cfa47c3a1cc8 // indirect
	sigs.k8s.io/randfill v1.0.0 // indirect
	sigs.k8s.io/structured-merge-diff/v6 v6.3.0 // indirect
	sigs.k8s.io/yaml v1.6.0 // indirect
)<|MERGE_RESOLUTION|>--- conflicted
+++ resolved
@@ -13,20 +13,38 @@
 	github.com/stretchr/testify v1.11.1
 	github.com/zclconf/go-cty v1.17.0
 	gopkg.in/yaml.v3 v3.0.1
-<<<<<<< HEAD
-	k8s.io/api v0.33.0
-	k8s.io/apiextensions-apiserver v0.33.0
-	k8s.io/apimachinery v0.33.0
-	k8s.io/client-go v0.33.0
-	sigs.k8s.io/controller-runtime v0.20.4
-=======
 	k8s.io/api v0.34.1
 	k8s.io/apiextensions-apiserver v0.34.1
 	k8s.io/apimachinery v0.34.1
 	k8s.io/client-go v0.34.1
 	sigs.k8s.io/controller-runtime v0.22.1
->>>>>>> bdfd65e2
 	sigs.k8s.io/e2e-framework v0.6.0
+)
+
+require (
+	github.com/fatih/color v1.18.0 // indirect
+	github.com/fsnotify/fsnotify v1.9.0 // indirect
+	github.com/fxamacker/cbor/v2 v2.9.0 // indirect
+	github.com/mitchellh/go-wordwrap v1.0.1 // indirect
+	github.com/onsi/ginkgo/v2 v2.23.3 // indirect
+	github.com/onsi/gomega v1.37.0 // indirect
+	go.opentelemetry.io/otel v1.35.0 // indirect
+	go.opentelemetry.io/otel/trace v1.35.0 // indirect
+	go.uber.org/multierr v1.11.0 // indirect
+	go.yaml.in/yaml/v2 v2.4.2 // indirect
+	go.yaml.in/yaml/v3 v3.0.4 // indirect
+	golang.org/x/crypto v0.38.0 // indirect
+	golang.org/x/exp v0.0.0-20240719175910-8a7402abbf56 // indirect
+	golang.org/x/mod v0.24.0 // indirect
+	golang.org/x/net v0.39.0 // indirect
+	golang.org/x/oauth2 v0.27.0 // indirect
+	golang.org/x/time v0.9.0 // indirect
+	golang.org/x/tools v0.32.0 // indirect
+	gomodules.xyz/jsonpatch/v2 v2.4.0 // indirect
+	google.golang.org/protobuf v1.36.5 // indirect
+	gopkg.in/evanphx/json-patch.v4 v4.12.0 // indirect
+	gopkg.in/inf.v0 v0.9.1 // indirect
+	gopkg.in/ini.v1 v1.67.0 // indirect
 )
 
 require (
@@ -41,18 +59,9 @@
 	github.com/davecgh/go-spew v1.1.2-0.20180830191138-d8f796af33cc // indirect
 	github.com/emicklei/go-restful/v3 v3.12.2 // indirect
 	github.com/evanphx/json-patch/v5 v5.9.11 // indirect
-<<<<<<< HEAD
-	github.com/fatih/color v1.18.0 // indirect
-	github.com/fsnotify/fsnotify v1.8.0 // indirect
-	github.com/fxamacker/cbor/v2 v2.8.0 // indirect
-=======
-	github.com/fsnotify/fsnotify v1.9.0 // indirect
-	github.com/fxamacker/cbor/v2 v2.9.0 // indirect
->>>>>>> bdfd65e2
 	github.com/go-openapi/jsonpointer v0.21.1 // indirect
 	github.com/go-openapi/jsonreference v0.21.0 // indirect
 	github.com/go-openapi/swag v0.23.1 // indirect
-	github.com/gobuffalo/flect v1.0.3 // indirect
 	github.com/gogo/protobuf v1.3.2 // indirect
 	github.com/google/btree v1.1.3 // indirect
 	github.com/google/gnostic-models v0.7.0 // indirect
@@ -62,19 +71,12 @@
 	github.com/hashicorp/go-cleanhttp v0.5.2 // indirect
 	github.com/hashicorp/go-retryablehttp v0.7.7 // indirect
 	github.com/hashicorp/hcl v1.0.0 // indirect
-	github.com/hashicorp/terraform-json v0.27.1 // indirect
+	github.com/hashicorp/terraform-json v0.27.1
 	github.com/inconshreveable/mousetrap v1.1.0 // indirect
 	github.com/josharian/intern v1.0.0 // indirect
 	github.com/json-iterator/go v1.1.12 // indirect
 	github.com/magiconair/properties v1.8.7 // indirect
 	github.com/mailru/easyjson v0.9.0 // indirect
-<<<<<<< HEAD
-	github.com/mattn/go-colorable v0.1.13 // indirect
-	github.com/mattn/go-isatty v0.0.20 // indirect
-	github.com/mitchellh/go-wordwrap v0.0.0-20150314170334-ad45545899c7 // indirect
-=======
-	github.com/mitchellh/go-wordwrap v1.0.1 // indirect
->>>>>>> bdfd65e2
 	github.com/mitchellh/mapstructure v1.5.0 // indirect
 	github.com/moby/spdystream v0.5.0 // indirect
 	github.com/modern-go/concurrent v0.0.0-20180306012644-bacd9c7ef1dd // indirect
@@ -97,56 +99,14 @@
 	github.com/subosito/gotenv v1.6.0 // indirect
 	github.com/vladimirvivien/gexe v0.4.1 // indirect
 	github.com/x448/float16 v0.8.4 // indirect
-<<<<<<< HEAD
-	go.opentelemetry.io/otel v1.33.0 // indirect
-	go.opentelemetry.io/otel/trace v1.33.0 // indirect
-	go.uber.org/multierr v1.11.0 // indirect
-	golang.org/x/crypto v0.37.0 // indirect
-=======
-	go.opentelemetry.io/otel v1.35.0 // indirect
-	go.opentelemetry.io/otel/trace v1.35.0 // indirect
-	go.uber.org/multierr v1.11.0 // indirect
-	go.yaml.in/yaml/v2 v2.4.2 // indirect
-	go.yaml.in/yaml/v3 v3.0.4 // indirect
-	golang.org/x/crypto v0.38.0 // indirect
->>>>>>> bdfd65e2
-	golang.org/x/exp v0.0.0-20240719175910-8a7402abbf56 // indirect
-	golang.org/x/mod v0.24.0 // indirect
-	golang.org/x/net v0.39.0 // indirect
-	golang.org/x/oauth2 v0.28.0 // indirect
-<<<<<<< HEAD
-	golang.org/x/sync v0.13.0 // indirect
-	golang.org/x/sys v0.32.0 // indirect
-	golang.org/x/term v0.31.0 // indirect
-	golang.org/x/text v0.24.0 // indirect
-=======
 	golang.org/x/sync v0.14.0 // indirect
 	golang.org/x/sys v0.33.0 // indirect
 	golang.org/x/term v0.32.0 // indirect
 	golang.org/x/text v0.25.0 // indirect
->>>>>>> bdfd65e2
-	golang.org/x/time v0.11.0 // indirect
-	golang.org/x/tools v0.32.0 // indirect
-	gomodules.xyz/jsonpatch/v2 v2.5.0 // indirect
-	google.golang.org/protobuf v1.36.6 // indirect
-	gopkg.in/evanphx/json-patch.v4 v4.12.0 // indirect
-	gopkg.in/inf.v0 v0.9.1 // indirect
-	gopkg.in/ini.v1 v1.67.0 // indirect
-<<<<<<< HEAD
-	gopkg.in/yaml.v2 v2.4.0 // indirect
-	k8s.io/code-generator v0.33.0 // indirect
-	k8s.io/component-base v0.33.0 // indirect
-	k8s.io/gengo/v2 v2.0.0-20250207200755-1244d31929d7 // indirect
-	k8s.io/klog/v2 v2.130.1 // indirect
-	k8s.io/kube-openapi v0.0.0-20250318190949-c8a335a9a2ff // indirect
-	k8s.io/utils v0.0.0-20250321185631-1f6e0b77f77e // indirect
-	sigs.k8s.io/controller-tools v0.18.0 // indirect
-=======
 	k8s.io/component-base v0.34.1 // indirect
 	k8s.io/klog/v2 v2.130.1 // indirect
 	k8s.io/kube-openapi v0.0.0-20250710124328-f3f2b991d03b // indirect
 	k8s.io/utils v0.0.0-20250604170112-4c0f3b243397 // indirect
->>>>>>> bdfd65e2
 	sigs.k8s.io/json v0.0.0-20241014173422-cfa47c3a1cc8 // indirect
 	sigs.k8s.io/randfill v1.0.0 // indirect
 	sigs.k8s.io/structured-merge-diff/v6 v6.3.0 // indirect
