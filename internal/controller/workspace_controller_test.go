--- conflicted
+++ resolved
@@ -3,12 +3,9 @@
 import (
 	"context"
 	"fmt"
-<<<<<<< HEAD
-=======
 	"log/slog"
 	"os"
 	"path/filepath"
->>>>>>> 96f78d30
 	"testing"
 	"time"
 
@@ -16,10 +13,7 @@
 	"github.com/LEGO/kube-tf-reconciler/internal/testutils"
 	"github.com/LEGO/kube-tf-reconciler/pkg/render"
 	"github.com/LEGO/kube-tf-reconciler/pkg/runner"
-<<<<<<< HEAD
-=======
 	"github.com/go-logr/logr"
->>>>>>> 96f78d30
 	"github.com/stretchr/testify/assert"
 	v1 "k8s.io/api/core/v1"
 	metav1 "k8s.io/apimachinery/pkg/apis/meta/v1"
@@ -27,11 +21,8 @@
 	ctrl "sigs.k8s.io/controller-runtime"
 	"sigs.k8s.io/controller-runtime/pkg/client"
 	"sigs.k8s.io/controller-runtime/pkg/envtest"
-<<<<<<< HEAD
-=======
 	logf "sigs.k8s.io/controller-runtime/pkg/log"
 	metricsserver "sigs.k8s.io/controller-runtime/pkg/metrics/server"
->>>>>>> 96f78d30
 	"sigs.k8s.io/e2e-framework/klient"
 	"sigs.k8s.io/e2e-framework/klient/k8s"
 	"sigs.k8s.io/e2e-framework/klient/k8s/resources"
@@ -66,16 +57,12 @@
 	k, err := klient.New(cfg)
 
 	mgr, err := ctrl.NewManager(cfg, ctrl.Options{
-<<<<<<< HEAD
-		Scheme: testEnv.Scheme,
-=======
 		Scheme:                 testEnv.Scheme,
 		LeaderElection:         false,
 		HealthProbeBindAddress: "0",
 		Metrics: metricsserver.Options{
 			BindAddress: "0",
 		},
->>>>>>> 96f78d30
 	})
 	assert.NoError(t, err)
 
@@ -85,12 +72,8 @@
 }
 `
 
-<<<<<<< HEAD
-	rootDir := t.TempDir()
-=======
 	rootDir := testutils.TestDataFolder()
 	t.Logf("using root dir: %s", rootDir)
->>>>>>> 96f78d30
 	err = (&WorkspaceReconciler{
 		Client:   mgr.GetClient(),
 		Scheme:   mgr.GetScheme(),
@@ -101,34 +84,21 @@
 			"my-module": []byte(localModule),
 		}),
 	}).SetupWithManager(mgr)
-<<<<<<< HEAD
+
 	go mgr.Start(ctx)
-
-	<-mgr.Elected()
-=======
-
-	go mgr.Start(ctx)
->>>>>>> 96f78d30
 
 	t.Cleanup(func() {
 		cancel()
 		err = testEnv.Stop()
 		assert.NoError(t, err)
-<<<<<<< HEAD
-=======
 		err = os.RemoveAll(filepath.Join(rootDir, "workspaces"))
 		assert.NoError(t, err)
->>>>>>> 96f78d30
 	})
 
 	t.Run("creating the custom resource for the Kind Workspace", func(t *testing.T) {
 		resource := &tfreconcilev1alpha1.Workspace{
 			ObjectMeta: metav1.ObjectMeta{
-<<<<<<< HEAD
-				Name:      "test-resource",
-=======
 				Name:      "test-resource-creation",
->>>>>>> 96f78d30
 				Namespace: "default",
 			},
 			Spec: tfreconcilev1alpha1.WorkspaceSpec{
@@ -142,8 +112,6 @@
 						Name:    "aws",
 						Version: ">= 5.63.1",
 						Source:  "hashicorp/aws",
-<<<<<<< HEAD
-=======
 					},
 					{
 						Name:    "random",
@@ -214,7 +182,6 @@
 						Name:    "aws",
 						Version: ">= 5.63.1",
 						Source:  "hashicorp/aws",
->>>>>>> 96f78d30
 					},
 				},
 				Module: &tfreconcilev1alpha1.ModuleSpec{
@@ -222,28 +189,6 @@
 					Name:   "my-module",
 				},
 			},
-<<<<<<< HEAD
-		}
-		assert.NoError(t, k8sClient.Create(ctx, resource))
-
-		err = wait.For(conditions.New(k.Resources()).ResourceMatch(resource, func(object k8s.Object) bool {
-			d := object.(*tfreconcilev1alpha1.Workspace)
-			return d.Status.ValidRender
-		}), wait.WithTimeout(time.Minute*2))
-		assert.NoError(t, err)
-
-		events := &v1.EventList{}
-		err = wait.For(conditions.New(k.Resources()).ResourceListN(events, 1,
-			resources.WithFieldSelector(fmt.Sprintf("involvedObject.name=%s", resource.Name))), wait.WithContext(ctx))
-		assert.NoError(t, err)
-		var reasons []string
-		for _, e := range events.Items {
-			reasons = append(reasons, e.Reason)
-		}
-		assert.Len(t, reasons, 2)
-		assert.Contains(t, reasons, TFApplyEventReason)
-		assert.Contains(t, reasons, TFPlanEventReason)
-=======
 		}
 		assert.NoError(t, k.Resources().Create(ctx, resource))
 		err = wait.For(conditions.New(k.Resources()).ResourceMatch(resource, func(object k8s.Object) bool {
@@ -268,6 +213,5 @@
 			resources.WithLabelSelector(fmt.Sprintf("%s=%s", workspacePlanLabel, resource.Name))),
 			wait.WithTimeout(time.Minute*1), wait.WithContext(ctx))
 		assert.NoError(t, err)
->>>>>>> 96f78d30
 	})
 }