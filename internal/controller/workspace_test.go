package controller

import (
	"context"
	"fmt"
	"log/slog"
	"os"
	"path/filepath"
	"testing"
	"time"

	tfv1alphav1 "github.com/LEGO/kube-tf-reconciler/api/v1alpha1"
	"github.com/LEGO/kube-tf-reconciler/internal/testutils"
	"github.com/LEGO/kube-tf-reconciler/pkg/render"
	"github.com/LEGO/kube-tf-reconciler/pkg/runner"
	"github.com/go-logr/logr"
	"github.com/stretchr/testify/assert"
	"github.com/stretchr/testify/require"
	v1 "k8s.io/api/core/v1"
	metav1 "k8s.io/apimachinery/pkg/apis/meta/v1"
	k8sscheme "k8s.io/client-go/kubernetes/scheme"
	ctrl "sigs.k8s.io/controller-runtime"
	"sigs.k8s.io/controller-runtime/pkg/controller/controllerutil"
	"sigs.k8s.io/controller-runtime/pkg/envtest"
	logf "sigs.k8s.io/controller-runtime/pkg/log"
	metricsserver "sigs.k8s.io/controller-runtime/pkg/metrics/server"
	"sigs.k8s.io/e2e-framework/klient"
	"sigs.k8s.io/e2e-framework/klient/k8s"
	"sigs.k8s.io/e2e-framework/klient/k8s/resources"
	"sigs.k8s.io/e2e-framework/klient/wait"
	"sigs.k8s.io/e2e-framework/klient/wait/conditions"
)

func init() {
	slog.SetLogLoggerLevel(slog.LevelDebug)
	logf.SetLogger(logr.FromSlogHandler(slog.Default().Handler()).V(5))
}

func TestWorkspaceController(t *testing.T) {
	ctx, cancel := context.WithTimeout(t.Context(), time.Minute*5)

	testEnv := &envtest.Environment{
		CRDDirectoryPaths:     []string{testutils.CRDFolder()},
		BinaryAssetsDirectory: testutils.GetFirstFoundEnvTestBinaryDir(),
		ErrorIfCRDPathMissing: true,
		Scheme:                k8sscheme.Scheme,
	}

	modHost, shutdown := testutils.NewModuleHost()

	err := tfv1alphav1.AddToScheme(testEnv.Scheme)
	assert.NoError(t, err)

	cfg, err := testEnv.Start()
	assert.NoError(t, err)
	assert.NotNil(t, cfg)
	k, err := klient.New(cfg)
	assert.NoError(t, err)

	mgr, err := ctrl.NewManager(cfg, ctrl.Options{
		Scheme:                 testEnv.Scheme,
		LeaderElection:         false,
		HealthProbeBindAddress: "0",
		Metrics: metricsserver.Options{
			BindAddress: "0",
		},
	})
	assert.NoError(t, err)

	localModule := `variable "pet_name_length" {
  default = 2
  type    = number
}

resource "random_pet" "name" {
  length    = var.pet_name_length
  separator = "-"
}
`
	modHost.AddFileToModule("my-module", "main.tf", localModule)

	rootDir := t.TempDir() // testutils.TestDataFolder() // Enable to better introspection into test data
	t.Logf("using root dir: %s", rootDir)
	err = (&WorkspaceReconciler{
		Client:   mgr.GetClient(),
		Scheme:   mgr.GetScheme(),
		Recorder: mgr.GetEventRecorderFor("krec"),

		Tf:       runner.New(rootDir),
		Renderer: render.NewFileRender(rootDir),
	}).SetupWithManager(mgr)

	go mgr.Start(ctx)

	t.Cleanup(func() {
		cancel()
<<<<<<< HEAD
		shutdown()
		assert.NoError(t, testEnv.Stop())
		assert.NoError(t, os.RemoveAll(filepath.Join(rootDir, "workspaces")))
=======
		err = testEnv.Stop()
		assert.NoError(t, err)
		err = os.RemoveAll(filepath.Join(rootDir, "workspaces"))
		assert.NoError(t, err)
>>>>>>> 09730e95
	})

	t.Run("creating the custom resource for the Kind Workspace", func(t *testing.T) {
		t.Parallel()
<<<<<<< HEAD
		resource := &tfv1alphav1.Workspace{
			ObjectMeta: metav1.ObjectMeta{
				Name:      "test-resource-creation",
				Namespace: "default",
			},
			Spec: tfv1alphav1.WorkspaceSpec{
				Backend: tfv1alphav1.BackendSpec{
					Type: "local",
				},
				AutoApply:        true,
				PreventDestroy:   false,
				TerraformVersion: "1.13.3",
				ProviderSpecs: []tfv1alphav1.ProviderSpec{
					{
						Name:    "aws",
						Version: ">= 5.63.1",
						Source:  "hashicorp/aws",
					},
					{
						Name:    "random",
						Version: "3.7.2",
						Source:  "hashicorp/random",
					},
				},
				Module: &tfv1alphav1.ModuleSpec{
					Source: modHost.ModuleSource("my-module"),
					Name:   "my-module",
				},
			},
		}
		assert.NoError(t, k.Resources().Create(ctx, resource))
=======
		ws := newWs("test-resource-creation")
		ws.Spec.PreventDestroy = false
		ws.Spec.AutoApply = true
		assert.NoError(t, k.Resources().Create(ctx, ws))
>>>>>>> 09730e95

		err = wait.For(conditions.New(k.Resources()).ResourceMatch(ws, testutils.WsCurrentGeneration))
		assert.NoError(t, err)
		assert.NotEmpty(t, ws.Status.LastPlanOutput)

		events := &v1.EventList{}
		err = wait.For(conditions.New(k.Resources()).ResourceListN(events, 3, testutils.EventOwnedBy(ws.Name)), wait.WithContext(ctx))
		assert.NoError(t, err)
		var reasons []string
		for _, e := range events.Items {
			reasons = append(reasons, e.Reason)
		}

		plans := &tfv1alphav1.PlanList{}
		err = wait.For(conditions.New(k.Resources()).ResourceListN(plans, 0, plansForWs(ws)), wait.WithContext(ctx))

		assert.NoError(t, err)
		require.Len(t, plans.Items, 1)
		relevantPlan := plans.Items[0]
		assert.Equal(t, tfv1alphav1.PlanPhaseApplied, relevantPlan.Status.Phase)
		assert.NotEmpty(t, relevantPlan.Status.ApplyOutput)

		assert.Len(t, reasons, 3)
		assert.Contains(t, reasons, TFApplyEventReason)
		assert.Contains(t, reasons, TFPlanEventReason)
		assert.Contains(t, reasons, TFValidateEventReason)
	})

	t.Run("manual apply request", func(t *testing.T) {
		t.Parallel()
		resource := &tfv1alphav1.Workspace{
			ObjectMeta: metav1.ObjectMeta{
				Name:      "test-resource-manual-apply",
				Namespace: "default",
			},
			Spec: tfv1alphav1.WorkspaceSpec{
				Backend: tfv1alphav1.BackendSpec{
					Type: "local",
				},
				AutoApply:        false,
				PreventDestroy:   false,
				TerraformVersion: "1.13.3",
				ProviderSpecs: []tfv1alphav1.ProviderSpec{
					{
						Name:    "aws",
						Version: ">= 5.63.1",
						Source:  "hashicorp/aws",
					},
					{
						Name:    "random",
						Version: "3.7.2",
						Source:  "hashicorp/random",
					},
				},
				Module: &tfv1alphav1.ModuleSpec{
					Source: "my-module",
					Name:   "my-module",
				},
			},
		}
		assert.NoError(t, k.Resources().Create(ctx, resource))

		err = wait.For(conditions.New(k.Resources()).ResourceMatch(resource, testutils.WsCurrentGeneration))
		assert.NoError(t, err)

		resource.Annotations = map[string]string{
			tfv1alphav1.ManualApplyAnnotation: "true",
		}
		assert.NoError(t, k.Resources().Update(ctx, resource))

		err = wait.For(conditions.New(k.Resources()).ResourceMatch(resource, func(object k8s.Object) bool {
			_, ok := object.GetAnnotations()[tfv1alphav1.ManualApplyAnnotation]
			return !ok
		}))
		assert.NoError(t, err)

		events := &v1.EventList{}
		err = wait.For(conditions.New(k.Resources()).ResourceListN(events, 3, testutils.EventOwnedBy(resource.Name)), wait.WithContext(ctx))
		assert.NoError(t, err)
		var reasons []string
		for _, e := range events.Items {
			reasons = append(reasons, e.Reason)
		}

		plans := &tfv1alphav1.PlanList{}
		err = wait.For(conditions.New(k.Resources()).ResourceListN(plans, 0, plansForWs(resource)), wait.WithContext(ctx))

		assert.NoError(t, err)
		assert.Len(t, plans.Items, 1)
		relevantPlan := plans.Items[0]
		assert.Equal(t, tfv1alphav1.PlanPhaseApplied, relevantPlan.Status.Phase)
		assert.NotEmpty(t, relevantPlan.Status.ApplyOutput)

		assert.Len(t, reasons, 4)
		assert.Contains(t, reasons, TFApplyEventReason)
		assert.Contains(t, reasons, TFPlanEventReason)
		assert.Contains(t, reasons, TFValidateEventReason)
	})

	t.Run("authenticate with generic token", func(t *testing.T) {
		t.Parallel()
		err = k.Resources().Create(ctx, &v1.Secret{
			ObjectMeta: metav1.ObjectMeta{
				Name:      "my-secret",
				Namespace: "default",
			},
			Data: map[string][]byte{
				"token": []byte("token content string blip blop"),
			},
		})
		assert.NoError(t, err)

		err = k.Resources().Create(ctx, &v1.ServiceAccount{
			ObjectMeta: metav1.ObjectMeta{
				Name:      "default",
				Namespace: "default",
			},
		})
		assert.NoError(t, err)

		ws := newWs("test-resource-generic-token")
		ws.Spec.PreventDestroy = false
		ws.Spec.AutoApply = false
		ws.Spec.Authentication = &tfv1alphav1.AuthenticationSpec{
			Tokens: []tfv1alphav1.TokenAuthConfig{
				{
					SecretKeyRef: tfv1alphav1.SecretKeySelector{
						Name: "my-secret",
						Key:  "token",
					},
					FilePathEnv: "AWS_TOKEN_FILE",
				},
			},
			AWS: &tfv1alphav1.AWSAuthConfig{
				ServiceAccountName: "default",
				RoleARN:            "test-arn",
			},
		}

		assert.NoError(t, k.Resources().Create(ctx, ws))

		err = wait.For(conditions.New(k.Resources()).ResourceMatch(ws, testutils.WsCurrentGeneration))
		assert.NoError(t, err)
		assert.FileExists(t, filepath.Join(rootDir, "workspaces", ws.Namespace, ws.Name, "aws_token_file-token"))
		assert.FileExists(t, filepath.Join(rootDir, "workspaces", ws.Namespace, ws.Name, "aws-token"))
	})

	t.Run("cleanup plans on deletion", func(t *testing.T) {
		t.Parallel()
		ws := newWs("test-resource-cleanup")
		ws.Spec.PreventDestroy = false
		ws.Spec.AutoApply = false

		assert.NoError(t, k.Resources().Create(ctx, ws))
		err = wait.For(conditions.New(k.Resources()).ResourceMatch(ws, testutils.WsCurrentGeneration))
		assert.NoError(t, err)

		plans := &tfv1alphav1.PlanList{}
		err = wait.For(conditions.New(k.Resources()).ResourceListN(plans, 0, plansForWs(ws)), wait.WithContext(ctx))

		assert.Len(t, plans.Items, 1)
		assert.NoError(t, k.Resources().Delete(ctx, ws))
		err = wait.For(conditions.New(k.Resources()).ResourceDeleted(ws), wait.WithContext(ctx))
		assert.NoError(t, err)

		for _, p := range plans.Items {
			owned, err := controllerutil.HasOwnerReference(p.OwnerReferences, ws, mgr.GetScheme())
			assert.NoError(t, err)
			assert.True(t, owned)
		}
	})

	t.Run("cleanup plans on passed history limit", func(t *testing.T) {
		t.Parallel()
		ws := newWs("test-resource-history-limit-1")
		ws.Spec.AutoApply = false
		ws.Spec.PreventDestroy = false
		ws.Spec.PlanHistoryLimit = 1

		assert.NoError(t, k.Resources().Create(ctx, ws))
		err = wait.For(conditions.New(k.Resources()).ResourceMatch(ws, testutils.WsCurrentGeneration))
		assert.NoError(t, err)

		ws.Spec.Module.Inputs = testutils.Json(map[string]interface{}{
			"pet_name_length": 3,
		})
		assert.NoError(t, k.Resources().Update(ctx, ws))

		err = wait.For(conditions.New(k.Resources()).ResourceMatch(ws, testutils.WsCurrentGeneration))
		assert.NoError(t, err)

		plans := &tfv1alphav1.PlanList{}
		err = wait.For(conditions.New(k.Resources()).ResourceListN(plans, 1, plansForWs(ws)), wait.WithContext(ctx))

		assert.Len(t, plans.Items, 1)
		assert.Equal(t, 2, int(ws.Generation))
		assert.Equal(t, fmt.Sprintf("%s-2", ws.Name), plans.Items[0].Name)
	})
}

func plansForWs(ws *tfv1alphav1.Workspace) resources.ListOption {
	return resources.WithLabelSelector(fmt.Sprintf("%s=%s", tfv1alphav1.WorkspacePlanLabel, ws.Name))
}

func newWs(name string) *tfv1alphav1.Workspace {
	return &tfv1alphav1.Workspace{
		ObjectMeta: metav1.ObjectMeta{
			Name:      name,
			Namespace: "default",
		},
		Spec: tfv1alphav1.WorkspaceSpec{
			Backend: tfv1alphav1.BackendSpec{
				Type: "local",
			},
			AutoApply:        true,
			PreventDestroy:   true,
			TerraformVersion: "1.13.3",
			ProviderSpecs: []tfv1alphav1.ProviderSpec{
				{
					Name:    "aws",
					Version: ">= 5.63.1",
					Source:  "hashicorp/aws",
				},
				{
					Name:    "random",
					Version: "3.7.2",
					Source:  "hashicorp/random",
				},
			},
			Module: &tfv1alphav1.ModuleSpec{
				Source: "my-module",
				Name:   "my-module",
			},
		},
	}
}<|MERGE_RESOLUTION|>--- conflicted
+++ resolved
@@ -94,58 +94,17 @@
 
 	t.Cleanup(func() {
 		cancel()
-<<<<<<< HEAD
 		shutdown()
 		assert.NoError(t, testEnv.Stop())
 		assert.NoError(t, os.RemoveAll(filepath.Join(rootDir, "workspaces")))
-=======
-		err = testEnv.Stop()
-		assert.NoError(t, err)
-		err = os.RemoveAll(filepath.Join(rootDir, "workspaces"))
-		assert.NoError(t, err)
->>>>>>> 09730e95
 	})
 
 	t.Run("creating the custom resource for the Kind Workspace", func(t *testing.T) {
 		t.Parallel()
-<<<<<<< HEAD
-		resource := &tfv1alphav1.Workspace{
-			ObjectMeta: metav1.ObjectMeta{
-				Name:      "test-resource-creation",
-				Namespace: "default",
-			},
-			Spec: tfv1alphav1.WorkspaceSpec{
-				Backend: tfv1alphav1.BackendSpec{
-					Type: "local",
-				},
-				AutoApply:        true,
-				PreventDestroy:   false,
-				TerraformVersion: "1.13.3",
-				ProviderSpecs: []tfv1alphav1.ProviderSpec{
-					{
-						Name:    "aws",
-						Version: ">= 5.63.1",
-						Source:  "hashicorp/aws",
-					},
-					{
-						Name:    "random",
-						Version: "3.7.2",
-						Source:  "hashicorp/random",
-					},
-				},
-				Module: &tfv1alphav1.ModuleSpec{
-					Source: modHost.ModuleSource("my-module"),
-					Name:   "my-module",
-				},
-			},
-		}
-		assert.NoError(t, k.Resources().Create(ctx, resource))
-=======
-		ws := newWs("test-resource-creation")
+		ws := newWs("test-resource-creation", modHost.ModuleSource("my-module"))
 		ws.Spec.PreventDestroy = false
 		ws.Spec.AutoApply = true
 		assert.NoError(t, k.Resources().Create(ctx, ws))
->>>>>>> 09730e95
 
 		err = wait.For(conditions.New(k.Resources()).ResourceMatch(ws, testutils.WsCurrentGeneration))
 		assert.NoError(t, err)
@@ -176,54 +135,27 @@
 
 	t.Run("manual apply request", func(t *testing.T) {
 		t.Parallel()
-		resource := &tfv1alphav1.Workspace{
-			ObjectMeta: metav1.ObjectMeta{
-				Name:      "test-resource-manual-apply",
-				Namespace: "default",
-			},
-			Spec: tfv1alphav1.WorkspaceSpec{
-				Backend: tfv1alphav1.BackendSpec{
-					Type: "local",
-				},
-				AutoApply:        false,
-				PreventDestroy:   false,
-				TerraformVersion: "1.13.3",
-				ProviderSpecs: []tfv1alphav1.ProviderSpec{
-					{
-						Name:    "aws",
-						Version: ">= 5.63.1",
-						Source:  "hashicorp/aws",
-					},
-					{
-						Name:    "random",
-						Version: "3.7.2",
-						Source:  "hashicorp/random",
-					},
-				},
-				Module: &tfv1alphav1.ModuleSpec{
-					Source: "my-module",
-					Name:   "my-module",
-				},
-			},
-		}
-		assert.NoError(t, k.Resources().Create(ctx, resource))
-
-		err = wait.For(conditions.New(k.Resources()).ResourceMatch(resource, testutils.WsCurrentGeneration))
-		assert.NoError(t, err)
-
-		resource.Annotations = map[string]string{
+		ws := newWs("test-resource-manual-apply", modHost.ModuleSource("my-module"))
+		ws.Spec.PreventDestroy = false
+		ws.Spec.AutoApply = false
+		assert.NoError(t, k.Resources().Create(ctx, ws))
+
+		err = wait.For(conditions.New(k.Resources()).ResourceMatch(ws, testutils.WsCurrentGeneration))
+		assert.NoError(t, err)
+
+		ws.Annotations = map[string]string{
 			tfv1alphav1.ManualApplyAnnotation: "true",
 		}
-		assert.NoError(t, k.Resources().Update(ctx, resource))
-
-		err = wait.For(conditions.New(k.Resources()).ResourceMatch(resource, func(object k8s.Object) bool {
+		assert.NoError(t, k.Resources().Update(ctx, ws))
+
+		err = wait.For(conditions.New(k.Resources()).ResourceMatch(ws, func(object k8s.Object) bool {
 			_, ok := object.GetAnnotations()[tfv1alphav1.ManualApplyAnnotation]
 			return !ok
 		}))
 		assert.NoError(t, err)
 
 		events := &v1.EventList{}
-		err = wait.For(conditions.New(k.Resources()).ResourceListN(events, 3, testutils.EventOwnedBy(resource.Name)), wait.WithContext(ctx))
+		err = wait.For(conditions.New(k.Resources()).ResourceListN(events, 3, testutils.EventOwnedBy(ws.Name)), wait.WithContext(ctx))
 		assert.NoError(t, err)
 		var reasons []string
 		for _, e := range events.Items {
@@ -231,7 +163,7 @@
 		}
 
 		plans := &tfv1alphav1.PlanList{}
-		err = wait.For(conditions.New(k.Resources()).ResourceListN(plans, 0, plansForWs(resource)), wait.WithContext(ctx))
+		err = wait.For(conditions.New(k.Resources()).ResourceListN(plans, 0, plansForWs(ws)), wait.WithContext(ctx))
 
 		assert.NoError(t, err)
 		assert.Len(t, plans.Items, 1)
@@ -266,7 +198,7 @@
 		})
 		assert.NoError(t, err)
 
-		ws := newWs("test-resource-generic-token")
+		ws := newWs("test-resource-generic-token", modHost.ModuleSource("my-module"))
 		ws.Spec.PreventDestroy = false
 		ws.Spec.AutoApply = false
 		ws.Spec.Authentication = &tfv1alphav1.AuthenticationSpec{
@@ -295,7 +227,7 @@
 
 	t.Run("cleanup plans on deletion", func(t *testing.T) {
 		t.Parallel()
-		ws := newWs("test-resource-cleanup")
+		ws := newWs("test-resource-cleanup", modHost.ModuleSource("my-module"))
 		ws.Spec.PreventDestroy = false
 		ws.Spec.AutoApply = false
 
@@ -320,7 +252,7 @@
 
 	t.Run("cleanup plans on passed history limit", func(t *testing.T) {
 		t.Parallel()
-		ws := newWs("test-resource-history-limit-1")
+		ws := newWs("test-resource-history-limit-1", modHost.ModuleSource("my-module"))
 		ws.Spec.AutoApply = false
 		ws.Spec.PreventDestroy = false
 		ws.Spec.PlanHistoryLimit = 1
@@ -350,7 +282,7 @@
 	return resources.WithLabelSelector(fmt.Sprintf("%s=%s", tfv1alphav1.WorkspacePlanLabel, ws.Name))
 }
 
-func newWs(name string) *tfv1alphav1.Workspace {
+func newWs(name, moduleSource string) *tfv1alphav1.Workspace {
 	return &tfv1alphav1.Workspace{
 		ObjectMeta: metav1.ObjectMeta{
 			Name:      name,
@@ -376,7 +308,7 @@
 				},
 			},
 			Module: &tfv1alphav1.ModuleSpec{
-				Source: "my-module",
+				Source: moduleSource,
 				Name:   "my-module",
 			},
 		},
