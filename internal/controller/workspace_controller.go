package controller

import (
	"bytes"
	"context"
	"fmt"
	"os"
	"strings"
	"time"

	tfreconcilev1alpha1 "github.com/LEGO/kube-tf-reconciler/api/v1alpha1"
	"github.com/LEGO/kube-tf-reconciler/pkg/render"
	"github.com/LEGO/kube-tf-reconciler/pkg/runner"
	"github.com/hashicorp/terraform-exec/tfexec"
	tfjson "github.com/hashicorp/terraform-json"
	authv1 "k8s.io/api/authentication/v1"
	v1 "k8s.io/api/core/v1"
	apierrors "k8s.io/apimachinery/pkg/api/errors"
	metav1 "k8s.io/apimachinery/pkg/apis/meta/v1"
	"k8s.io/apimachinery/pkg/runtime"
	"k8s.io/apimachinery/pkg/types"
	"k8s.io/client-go/tools/record"
	"k8s.io/client-go/util/retry"
	ctrl "sigs.k8s.io/controller-runtime"
	"sigs.k8s.io/controller-runtime/pkg/client"
	"sigs.k8s.io/controller-runtime/pkg/controller"
	"sigs.k8s.io/controller-runtime/pkg/controller/controllerutil"
	logf "sigs.k8s.io/controller-runtime/pkg/log"
)

const (
	DebugLevel = 0

	TFErrEventReason      = "TerraformError"
	TFPlanEventReason     = "TerraformPlan"
	TFApplyEventReason    = "TerraformApply"
	TFDestroyEventReason  = "TerraformDestroy"
	TFValidateEventReason = "TerraformValidate"

	workspaceFinalizer = "tf-reconcile.lego.com/finalizer"

	// Terraform execution phases
	TFPhaseIdle      = ""
	TFPhasePlanning  = "Planning"
	TFPhaseApplying  = "Applying"
	TFPhaseCompleted = "Completed"
	TFPhaseErrored   = "Errored"

	// PlanHistoryLimit defines how many old plans to keep as audit records
	PlanHistoryLimit = 3

	workspacePlanLabel = "tf-reconcile.lego.com/workspace"
)

// WorkspaceReconciler reconciles a Workspace object
type WorkspaceReconciler struct {
	client.Client
	Scheme   *runtime.Scheme
	Recorder record.EventRecorder

	Tf       *runner.Exec
	Renderer render.Renderer
}

func (r *WorkspaceReconciler) Reconcile(ctx context.Context, req ctrl.Request) (ctrl.Result, error) {
	log := logf.FromContext(ctx)
	//reqStart := time.Now()
	ws := &tfreconcilev1alpha1.Workspace{}
	if err := r.Client.Get(ctx, req.NamespacedName, ws); err != nil {
		if !apierrors.IsNotFound(err) {
			return ctrl.Result{}, fmt.Errorf("failed to get workspace %s: %w", req.String(), err)
		}
		return ctrl.Result{}, nil
	}
	logf.IntoContext(ctx, log.WithValues("workspace", req.String()))
	if ws.Status.ObservedGeneration == ws.Generation && time.Now().Before(ws.Status.NextRefreshTimestamp.Time) {
		return ctrl.Result{RequeueAfter: time.Until(ws.Status.NextRefreshTimestamp.Time)}, nil
	}

	res, err, ret, tf := r.setupTerraformForWorkspace(ctx, ws)
	if ret {
		return res, fmt.Errorf("setupTerraformForWorkspace: %w", err)
	}

	if res, err, ret = r.handleRendering(ctx, ws); ret {
		return res, fmt.Errorf("handleRendering: %w", err)
	}

	if res, err, ret = r.handleRefreshDependencies(ctx, ws, tf); ret {
		return res, fmt.Errorf("handleRefreshDependencies: %w", err)
	}

	if res, err, ret = r.handleDeletionAndFinalizers(ctx, ws, tf); ret {
		return res, fmt.Errorf("handleDeletionAndFinalizers: %w", err)
	}

	if res, err, ret = r.handlePlan(ctx, ws, tf); ret {
		return res, fmt.Errorf("handlePlan: %w", err)
	}

<<<<<<< HEAD
	result, err := r.Renderer.Render(ws)
	if err != nil {
		return ctrl.Result{}, fmt.Errorf("failed to render workspace %s: %w", req.String(), err)
	}

	err = retry.RetryOnConflict(retry.DefaultRetry, func() error {
		if err := r.Client.Get(ctx, req.NamespacedName, &ws); err != nil {
			return err
		}
		ws.Status.CurrentRender = result
		return r.Client.Status().Update(ctx, &ws)
	})
	if err != nil {
		return ctrl.Result{}, fmt.Errorf("failed to update workspace status %s: %w", req.String(), err)
=======
	if res, err, ret = r.handleApply(ctx, ws, tf); ret {
		return res, fmt.Errorf("handleApply: %w", err)
	}

	if res, err, ret = r.handleReschedule(ctx, ws); ret {
		return res, fmt.Errorf("handleReschedule: %w", err)
>>>>>>> 96f78d30
	}

	log.V(DebugLevel).Info("reconcile completed")
	return ctrl.Result{RequeueAfter: time.Until(ws.Status.NextRefreshTimestamp.Time)}, nil
}

<<<<<<< HEAD
func handleWorkspaceDeletion(ctx context.Context, r *WorkspaceReconciler, req ctrl.Request, ws tfreconcilev1alpha1.Workspace) (ctrl.Result, error) {
=======
func (r *WorkspaceReconciler) handleRendering(ctx context.Context, ws *tfreconcilev1alpha1.Workspace) (ctrl.Result, error, bool) {
	rendering, err := r.Renderer.Render(ws)
	if err != nil {
		_ = r.updateWorkspaceStatus(ctx, ws, TFPhaseErrored, fmt.Sprintf("Failed to render workspace: %v", err), nil)
		return ctrl.Result{}, err, true
	}

	old := ws.DeepCopy()
	ws.Status.CurrentRender = rendering
	err = r.Status().Patch(ctx, ws, client.MergeFrom(old))
	if err != nil {
		_ = r.updateWorkspaceStatus(ctx, ws, TFPhaseErrored, fmt.Sprintf("Failed to update workspace status after rendering: %v", err), nil)
		return ctrl.Result{}, err, true
	}

	return ctrl.Result{}, nil, false
}

func (r *WorkspaceReconciler) handleRefreshDependencies(ctx context.Context, ws *tfreconcilev1alpha1.Workspace, tf *tfexec.Terraform) (ctrl.Result, error, bool) {
>>>>>>> 96f78d30
	log := logf.FromContext(ctx)

	log.V(DebugLevel).Info("refresh dependencies starting")
	defer log.V(DebugLevel).Info("refresh dependencies completed")

	err := r.Tf.TerraformInit(ctx, tf)
	if err != nil {
		_ = r.updateWorkspaceStatus(ctx, ws, TFPhaseErrored, fmt.Sprintf("Failed to init terraform: %v", err), nil)
		return ctrl.Result{}, err, true
	}

	valResult, err := tf.Validate(ctx)
	if err != nil {
		log.Error(err, "failed to validate terraform", "workspace", ws.Name)
		_ = r.updateWorkspaceStatus(ctx, ws, TFPhaseErrored, fmt.Sprintf("Failed to validate terraform: %v", err), nil)
		return ctrl.Result{}, err, true
	}

	r.Recorder.Eventf(ws, v1.EventTypeNormal, TFValidateEventReason, "Terraform validation completed, valid: %t", valResult.Valid)

	old := ws.DeepCopy()
	ws.Status.ValidRender = valResult.Valid
	err = r.Status().Patch(ctx, ws, client.MergeFrom(old))
	if err != nil {
		return ctrl.Result{}, err, true
	}

	if !valResult.Valid {
		log.Error(err, "Terraform validation failed", "workspace", ws.Name)
		diagnosticsMsg := r.formatValidationDiagnostics(valResult.Diagnostics)
		_ = r.updateWorkspaceStatus(ctx, ws, TFPhaseErrored, diagnosticsMsg, nil)
		return ctrl.Result{}, fmt.Errorf("terraform validation failed: %s", diagnosticsMsg), true
	}

	sum, err := r.Tf.CalculateChecksum(ws)
	if err != nil {
		_ = r.updateWorkspaceStatus(ctx, ws, TFPhaseErrored, fmt.Sprintf("Failed to calculate dependency hash: %v", err), nil)
		return ctrl.Result{}, err, true
	}

	workspaceUnchanged := ws.Status.ObservedGeneration == ws.Generation
	checksumUnchanged := ws.Status.CurrentContentHash == sum && ws.Status.CurrentContentHash != ""
	hasPlan := ws.Status.CurrentPlan != nil
	isDeleting := !ws.DeletionTimestamp.IsZero()

	if isDeleting {
		log.V(DebugLevel).Info("workspace is being deleted, skipping unchanged checks")
		return ctrl.Result{}, nil, false
	}

	if workspaceUnchanged && checksumUnchanged && hasPlan {
		log.V(DebugLevel).Info("skipping refresh - no changes detected", "workspace", ws.Name)
		return ctrl.Result{}, nil, false
	}

<<<<<<< HEAD
	// Check if the current render would be the same
	newRender, err := r.Renderer.Render(ws)
=======
	old = ws.DeepCopy()
	ws.Status.CurrentContentHash = sum
	ws.Status.NewPlanNeeded = true
	ws.Status.NewApplyNeeded = true

	err = r.Status().Patch(ctx, ws, client.MergeFrom(old))
>>>>>>> 96f78d30
	if err != nil {
		_ = r.updateWorkspaceStatus(ctx, ws, TFPhaseErrored, fmt.Sprintf("Failed to update dependency hash label: %v", err), nil)
		return ctrl.Result{}, err, true
	}

<<<<<<< HEAD
	return ws.Status.CurrentRender == newRender
}
func (r *WorkspaceReconciler) dueForRefresh(t time.Time, ws tfreconcilev1alpha1.Workspace) bool {
	return t.After(ws.Status.NextRefreshTimestamp.Time)
=======
	return ctrl.Result{}, nil, false
>>>>>>> 96f78d30
}

func (r *WorkspaceReconciler) handlePlan(ctx context.Context, ws *tfreconcilev1alpha1.Workspace, tf *tfexec.Terraform) (ctrl.Result, error, bool) {
	log := logf.FromContext(ctx)

	if !ws.Status.NewPlanNeeded {
		return ctrl.Result{}, nil, false
	}

	log.V(DebugLevel).Info("handle plan starting")
	defer log.V(DebugLevel).Info("handle plan completed")

	_ = r.updateWorkspaceStatus(ctx, ws, TFPhasePlanning, "Starting terraform plan", nil)

	changed, planOutput, err := r.executeTerraformPlan(ctx, tf, false)
	if err != nil {
		log.Error(err, "failed to execute terraform plan", "workspace", ws.Name)
		_ = r.updateWorkspaceStatus(ctx, ws, TFPhaseErrored, fmt.Sprintf("Failed to execute terraform plan: %v", err), nil)
		return ctrl.Result{}, err, true
	}

	if !changed {
		log.Info("plan has no changes, marking as completed", "workspace", ws.Name)
		now := metav1.Now()
		err = r.updateWorkspaceStatus(ctx, ws, TFPhaseCompleted, "Plan completed - no changes needed", func(s *tfreconcilev1alpha1.WorkspaceStatus) {
			s.HasChanges = false
			s.LastPlanOutput = planOutput
			s.LastExecutionTime = &now
		})
		if err != nil {
			return ctrl.Result{}, err, true
		}
	}

	plan, err := r.createPlanRecord(ctx, ws, changed, planOutput, "", false, false)
	if err != nil {
		return ctrl.Result{}, fmt.Errorf("failed to create plan record: %w", err), true

	}

	err = r.updateWorkspaceStatus(ctx, ws, TFPhaseCompleted, "Plan completed", func(s *tfreconcilev1alpha1.WorkspaceStatus) {
		s.HasChanges = changed
		s.NewPlanNeeded = false
		s.LastPlanOutput = planOutput
		s.CurrentPlan = &tfreconcilev1alpha1.PlanReference{
			Name:      plan.Name,
			Namespace: plan.Namespace,
		}
	})
	if err != nil {
		return ctrl.Result{}, fmt.Errorf("failed to update workspace status with current plan: %w", err), true
	}

	r.Recorder.Eventf(ws, v1.EventTypeNormal, TFPlanEventReason, "Terraform plan completed, changes: %t", changed)

	return ctrl.Result{}, nil, false
}

func (r *WorkspaceReconciler) handleApply(ctx context.Context, ws *tfreconcilev1alpha1.Workspace, tf *tfexec.Terraform) (ctrl.Result, error, bool) {
	log := logf.FromContext(ctx)

	if !ws.Status.NewApplyNeeded {
		return ctrl.Result{}, nil, false
	}

	log.V(DebugLevel).Info("handle apply starting")
	defer log.V(DebugLevel).Info("handle apply completed")

	if !ws.Spec.AutoApply {
		now := metav1.Now()
		r.Recorder.Eventf(ws, v1.EventTypeNormal, TFApplyEventReason, "Auto-apply is disabled, skipping apply")
		err := r.updateWorkspaceStatus(ctx, ws, TFPhaseCompleted, "Apply skipped, no Auto-apply enabled", func(s *tfreconcilev1alpha1.WorkspaceStatus) {
			s.LastExecutionTime = &now
			s.NewApplyNeeded = false
		})
		if err != nil {
			return ctrl.Result{}, fmt.Errorf("failed to update workspace status after skipping apply: %w", err), true
		}

		return ctrl.Result{}, nil, false
	}

	if ws.Status.HasChanges {
		_ = r.updateWorkspaceStatus(ctx, ws, TFPhaseApplying, "Applying terraform changes", nil)
		applyOutput, err := r.executeTerraformApply(ctx, tf, false)
		if err != nil {
			log.Error(err, "failed to apply terraform", "workspace", ws.Name)
			_ = r.updateWorkspaceStatus(ctx, ws, TFPhaseErrored, fmt.Sprintf("Failed to apply terraform: %v", err), nil)

			return ctrl.Result{}, err, true
		}

		_, err = r.createPlanRecord(ctx, ws, ws.Status.HasChanges, ws.Status.LastPlanOutput, applyOutput, true, false)
		if err != nil {
			return ctrl.Result{}, fmt.Errorf("failed to create plan record after failed apply: %w", err), true
		}

		now := metav1.Now()
		err = r.updateWorkspaceStatus(ctx, ws, TFPhaseCompleted, "Apply completed successfully", func(s *tfreconcilev1alpha1.WorkspaceStatus) {
			s.LastExecutionTime = &now
			s.LastApplyOutput = applyOutput
		})

		r.Recorder.Eventf(ws, v1.EventTypeNormal, TFApplyEventReason, "Terraform apply completed successfully")
	}

	old := ws.DeepCopy()
	ws.Status.NewApplyNeeded = false
	err := r.Client.Status().Patch(ctx, ws, client.MergeFrom(old))
	if err != nil {
		return ctrl.Result{}, fmt.Errorf("failed to update workspace status after apply: %w", err), true
	}

	return ctrl.Result{}, nil, false
}

func (r *WorkspaceReconciler) setupTerraformForWorkspace(ctx context.Context, ws *tfreconcilev1alpha1.Workspace) (ctrl.Result, error, bool, *tfexec.Terraform) {
	log := logf.FromContext(ctx)
	defer log.V(DebugLevel).Info("setup terraform completed")
	log.V(DebugLevel).Info("setup terraform starting")

	envs, err := r.getEnvsForExecution(ctx, ws)
	if err != nil {
		_ = r.updateWorkspaceStatus(ctx, ws, TFPhaseErrored, fmt.Sprintf("Failed to get envs for execution: %v", err), nil)
		return ctrl.Result{}, err, true, nil
	}

	tf, terraformRCPath, err := r.Tf.GetTerraformForWorkspace(ctx, ws)
	if err != nil {
		_ = r.updateWorkspaceStatus(ctx, ws, TFPhaseErrored, fmt.Sprintf("Failed to get terraform executable: %v", err), nil)
		return ctrl.Result{}, err, true, nil
	}

	envs["HOME"] = os.Getenv("HOME")
	envs["PATH"] = os.Getenv("PATH")
	envs["TF_PLUGIN_CACHE_DIR"] = r.Tf.PluginCacheDir
	envs["TF_PLUGIN_CACHE_MAY_BREAK_DEPENDENCY_LOCK_FILE"] = "true"

	if terraformRCPath != "" {
		envs["TF_CLI_CONFIG_FILE"] = terraformRCPath
	}

	err = tf.SetEnv(envs)
	if err != nil {
		_ = r.updateWorkspaceStatus(ctx, ws, TFPhaseErrored, fmt.Sprintf("Failed to set terraform env: %v", err), nil)
		return ctrl.Result{}, err, true, nil
	}

	return ctrl.Result{}, nil, false, tf
}

func (r *WorkspaceReconciler) handleDeletionAndFinalizers(ctx context.Context, ws *tfreconcilev1alpha1.Workspace, tf *tfexec.Terraform) (ctrl.Result, error, bool) {
	log := logf.FromContext(ctx)

	if ws.DeletionTimestamp.IsZero() && !controllerutil.ContainsFinalizer(ws, workspaceFinalizer) {
		controllerutil.AddFinalizer(ws, workspaceFinalizer)
		if err := r.Update(ctx, ws); err != nil {
			return ctrl.Result{}, fmt.Errorf("failed to add finalizer: %w", err), true
		}
	}

	if ws.DeletionTimestamp.IsZero() {
		return ctrl.Result{}, nil, false
	}

	log.V(DebugLevel).Info("handling deletion and finalizers starting")
	defer log.V(DebugLevel).Info("handling deletion and finalizers completed")

	if !ws.Spec.PreventDestroy {
		err := tf.Destroy(ctx)
		if err != nil {
			return ctrl.Result{}, fmt.Errorf("failed to destroy terraform resources: %w", err), true
		}
	}

	err := r.Tf.CleanupWorkspace(ws)
	if err != nil {
		log.Error(err, "failed to cleanup workspace directory, but proceeding with finalization")
	}

	updated := controllerutil.RemoveFinalizer(ws, workspaceFinalizer)
	if updated {
		if err := r.Update(ctx, ws); err != nil {
			return ctrl.Result{}, err, true
		}
	}

	return ctrl.Result{}, nil, false
}

func (r *WorkspaceReconciler) handleReschedule(ctx context.Context, ws *tfreconcilev1alpha1.Workspace) (ctrl.Result, error, bool) {
	log := logf.FromContext(ctx)

	if !ws.DeletionTimestamp.IsZero() {
		return ctrl.Result{}, nil, false
	}

	log.V(DebugLevel).Info("reshedule starting")
	defer log.V(DebugLevel).Info("reshedule completed")

	old := ws.DeepCopy()
	ws.Status.ObservedGeneration = ws.Generation
	ws.Status.NextRefreshTimestamp = metav1.NewTime(time.Now().Add(5 * time.Minute))
	err := r.Client.Status().Patch(ctx, ws, client.MergeFrom(old))
	if err != nil {
		return ctrl.Result{}, fmt.Errorf("failed to update workspace status during cleanup: %w", err), true
	}

	return ctrl.Result{}, nil, false
}

// SetupWithManager sets up the controller with the Manager.
func (r *WorkspaceReconciler) SetupWithManager(mgr ctrl.Manager) error {
	return ctrl.NewControllerManagedBy(mgr).
		For(&tfreconcilev1alpha1.Workspace{}).
		WithOptions(controller.Options{MaxConcurrentReconciles: 5}). // Match terraform execution capacity
		Complete(r)
}

func (r *WorkspaceReconciler) executeTerraformPlan(ctx context.Context, tf *tfexec.Terraform, destroy bool) (bool, string, error) {
	var changed bool
	var err error

	changed, err = tf.Plan(ctx, tfexec.Destroy(destroy), tfexec.Out("plan.out"))

	if err != nil {
		return false, "", fmt.Errorf("failed to plan terraform: %w", err)
	}

	planOutput, err := tf.ShowPlanFileRaw(ctx, "plan.out")
	if err != nil {
		return false, "", fmt.Errorf("failed to show plan file: %w", err)
	}

	return changed, planOutput, nil
}

// executeTerraformApply executes terraform apply or destroy command
func (r *WorkspaceReconciler) executeTerraformApply(ctx context.Context, tf *tfexec.Terraform, destroy bool) (string, error) {
	var stdout, stderr bytes.Buffer
	tf.SetStdout(&stdout)
	tf.SetStderr(&stderr)

	var err error
	if destroy {
		err = tf.Destroy(ctx)
	} else {
		err = tf.Apply(ctx)
	}

	return constructOutput(stdout, stderr, err)
}

func constructOutput(stdout, stderr bytes.Buffer, err error) (string, error) {
	var output string
	if stdout.Len() > 0 {
		output += "=== TERRAFORM OUTPUT ===\n"
		output += stdout.String()
	}

	if stderr.Len() > 0 {
		if output != "" {
			output += "\n"
		}
		output += "=== TERRAFORM DIAGNOSTICS ===\n"
		output += stderr.String()
	}

	if err != nil && output != "" {
		output += "\n=== ERROR DETAILS ===\n"
		output += fmt.Sprintf("Exit error: %v", err)
	}

	if output == "" && err != nil {
		output = fmt.Sprintf("Terraform command failed: %v", err)
	}

	return output, err
}

// updateWorkspaceStatus updates the terraform execution status in the workspace
func (r *WorkspaceReconciler) updateWorkspaceStatus(ctx context.Context, ws *tfreconcilev1alpha1.Workspace, phase string, message string, updater func(status *tfreconcilev1alpha1.WorkspaceStatus)) error {
	old := ws.DeepCopy()
	err := retry.RetryOnConflict(retry.DefaultRetry, func() error {
		if err := r.Client.Get(ctx, client.ObjectKeyFromObject(ws), ws); err != nil {
			return err
		}

		ws.Status.TerraformPhase = phase
		ws.Status.TerraformMessage = message

		if updater != nil {
			updater(&ws.Status)
		}

		return r.Client.Status().Patch(ctx, ws, client.MergeFrom(old))
	})
	return err
}

// createPlanRecord creates a Plan CRD as an audit record after terraform execution
func (r *WorkspaceReconciler) createPlanRecord(ctx context.Context, ws *tfreconcilev1alpha1.Workspace, hasChanges bool, planOutput, applyOutput string, wasApplied bool, destroy bool) (*tfreconcilev1alpha1.Plan, error) {
	planName := fmt.Sprintf("%s-%d", ws.Name, ws.Generation)

	phase := tfreconcilev1alpha1.PlanPhasePlanned
	message := "Plan completed"
	if wasApplied {
		phase = tfreconcilev1alpha1.PlanPhaseApplied
		message = "Plan completed and applied"
	} else if applyOutput != "" {
		// If there's apply output but wasApplied is false, it means apply failed
		phase = tfreconcilev1alpha1.PlanPhaseErrored
		message = "Plan completed but apply failed"
	}
	now := metav1.Now()
	plan := &tfreconcilev1alpha1.Plan{
		ObjectMeta: metav1.ObjectMeta{
			Name:      planName,
			Namespace: ws.Namespace,
			Labels: map[string]string{
				workspacePlanLabel: ws.Name,
			},
		},
		Spec: tfreconcilev1alpha1.PlanSpec{
			WorkspaceRef: tfreconcilev1alpha1.WorkspaceReference{
				Name:      ws.Name,
				Namespace: ws.Namespace,
			},
			AutoApply:        ws.Spec.AutoApply,
			TerraformVersion: ws.Spec.TerraformVersion,
			Render:           ws.Status.CurrentRender,
			Destroy:          destroy,
		},
	}

	err := controllerutil.SetControllerReference(ws, plan, r.Scheme)
	if err != nil {
		return nil, fmt.Errorf("failed to set controller reference on plan: %w", err)
	}

	err = r.Client.Create(ctx, plan)
	if err != nil && !apierrors.IsAlreadyExists(err) {
		return nil, fmt.Errorf("failed to create plan audit record: %w", err)
	}

	// The plan status must be updated in a separate call
	err = retry.RetryOnConflict(retry.DefaultRetry, func() error {
		if err := r.Client.Get(ctx, client.ObjectKeyFromObject(plan), plan); err != nil {
			return err
		}

		// Update the status with the latest outputs
		plan.Status = tfreconcilev1alpha1.PlanStatus{
			Phase:              phase,
			Message:            message,
			PlanOutput:         planOutput,
			ApplyOutput:        applyOutput,
			HasChanges:         hasChanges,
			ValidRender:        true,
			StartTime:          &now,
			CompletionTime:     &now,
			ObservedGeneration: 1,
		}

		return r.Client.Status().Update(ctx, plan)
	})

	if err != nil {
		return nil, fmt.Errorf("failed to update plan status: %w", err)
	}
	return plan, nil
}

// getEnvsForExecution gets environment variables for terraform execution
func (r *WorkspaceReconciler) getEnvsForExecution(ctx context.Context, ws *tfreconcilev1alpha1.Workspace) (map[string]string, error) {
	if ws.Spec.TFExec == nil {
		return map[string]string{}, nil
	}
	if ws.Spec.TFExec.Env == nil {
		return map[string]string{}, nil
	}
	envs := make(map[string]string)
	for _, env := range ws.Spec.TFExec.Env {
		if env.Name == "" {
			continue
		}
		if env.Value != "" {
			envs[env.Name] = env.Value
			continue
		}
		if env.ConfigMapKeyRef != nil {
			var cm v1.ConfigMap
			err := r.Client.Get(ctx, client.ObjectKey{Namespace: ws.Namespace, Name: env.ConfigMapKeyRef.Name}, &cm)
			if err != nil {
				return nil, fmt.Errorf("failed to get configmap %s: %w", env.ConfigMapKeyRef.Name, err)
			}
			if val, ok := cm.Data[env.ConfigMapKeyRef.Key]; ok {
				envs[env.Name] = val
				continue
			}
		}
		if env.SecretKeyRef != nil {
			var secret v1.Secret
			err := r.Client.Get(ctx, client.ObjectKey{Namespace: ws.Namespace, Name: env.SecretKeyRef.Name}, &secret)
			if err != nil {
				return nil, fmt.Errorf("failed to get secret %s: %w", env.SecretKeyRef.Name, err)
			}
			if val, ok := secret.Data[env.SecretKeyRef.Key]; ok {
				envs[env.Name] = string(val)
				continue
			}
		}
	}

	// Handle AWS authentication with service account tokens
	if ws.Spec.Authentication != nil {
		if ws.Spec.Authentication.AWS != nil {
			if ws.Spec.Authentication.AWS.ServiceAccountName != "" || ws.Spec.Authentication.AWS.RoleARN != "" {
				tempTokenPath, err := r.setupAWSAuthentication(ctx, ws)
				if err != nil {
					return nil, fmt.Errorf("failed to setup AWS authentication: %w", err)
				}

				envs["AWS_WEB_IDENTITY_TOKEN_FILE"] = tempTokenPath
				envs["AWS_ROLE_ARN"] = ws.Spec.Authentication.AWS.RoleARN
			}
		}
	}

	return envs, nil
}

// setupAWSAuthentication creates temporary AWS token file for authentication
func (r *WorkspaceReconciler) setupAWSAuthentication(ctx context.Context, ws *tfreconcilev1alpha1.Workspace) (string, error) {
	var sa v1.ServiceAccount
	err := r.Client.Get(ctx, types.NamespacedName{
		Namespace: ws.Namespace,
		Name:      ws.Spec.Authentication.AWS.ServiceAccountName,
	}, &sa)
	if err != nil {
		return "", fmt.Errorf("failed to get service account %s in namespace %s: %w",
			ws.Spec.Authentication.AWS.ServiceAccountName, ws.Namespace, err)
	}

	tokenRequest := &authv1.TokenRequest{
		Spec: authv1.TokenRequestSpec{
			ExpirationSeconds: func(i int64) *int64 { return &i }(600),
		},
	}

	err = r.Client.SubResource("token").Create(ctx, &sa, tokenRequest)
	if err != nil {
		return "", fmt.Errorf("failed to create token for service account %s: %w",
			ws.Spec.Authentication.AWS.ServiceAccountName, err)
	}
	tokenFile, err := os.CreateTemp("", fmt.Sprintf("aws-token-%s-%s-*", ws.Namespace, ws.Name))
	if err != nil {
		return "", fmt.Errorf("failed to create temp token file: %w", err)
	}
	defer tokenFile.Close()

	if _, err := tokenFile.Write([]byte(tokenRequest.Status.Token)); err != nil {
		os.Remove(tokenFile.Name())
		return "", fmt.Errorf("failed to write token to temp file: %w", err)
	}

	return tokenFile.Name(), nil
}

// formatValidationDiagnostics formats terraform validation diagnostics into a detailed error message
func (r *WorkspaceReconciler) formatValidationDiagnostics(diagnostics []tfjson.Diagnostic) string {
	var b strings.Builder
	b.WriteString("Terraform validation failed with the following diagnostics:\n\n")
	for i, diag := range diagnostics {
		fmt.Fprintf(&b, "Diagnostic %d:\n", i+1)
		fmt.Fprintf(&b, "  Severity: %s\n", diag.Severity)
		fmt.Fprintf(&b, "  Summary: %s\n", diag.Summary)

		if diag.Detail != "" {
			fmt.Fprintf(&b, "  Detail: %s\n", diag.Detail)
		}
		if diag.Range != nil {
			fmt.Fprintf(&b, "  Location: %s:%d:%d\n",
				diag.Range.Filename, diag.Range.Start.Line, diag.Range.Start.Column)
		}
		if diag.Snippet != nil {
			if diag.Snippet.Context != nil {
				fmt.Fprintf(&b, "  Context: %s\n", *diag.Snippet.Context)
			}
			if diag.Snippet.Code != "" {
				fmt.Fprintf(&b, "  Code: %s\n", diag.Snippet.Code)
			}
		}
		b.WriteByte('\n')
	}
	return b.String()
}<|MERGE_RESOLUTION|>--- conflicted
+++ resolved
@@ -98,38 +98,18 @@
 		return res, fmt.Errorf("handlePlan: %w", err)
 	}
 
-<<<<<<< HEAD
-	result, err := r.Renderer.Render(ws)
-	if err != nil {
-		return ctrl.Result{}, fmt.Errorf("failed to render workspace %s: %w", req.String(), err)
-	}
-
-	err = retry.RetryOnConflict(retry.DefaultRetry, func() error {
-		if err := r.Client.Get(ctx, req.NamespacedName, &ws); err != nil {
-			return err
-		}
-		ws.Status.CurrentRender = result
-		return r.Client.Status().Update(ctx, &ws)
-	})
-	if err != nil {
-		return ctrl.Result{}, fmt.Errorf("failed to update workspace status %s: %w", req.String(), err)
-=======
 	if res, err, ret = r.handleApply(ctx, ws, tf); ret {
 		return res, fmt.Errorf("handleApply: %w", err)
 	}
 
 	if res, err, ret = r.handleReschedule(ctx, ws); ret {
 		return res, fmt.Errorf("handleReschedule: %w", err)
->>>>>>> 96f78d30
 	}
 
 	log.V(DebugLevel).Info("reconcile completed")
 	return ctrl.Result{RequeueAfter: time.Until(ws.Status.NextRefreshTimestamp.Time)}, nil
 }
 
-<<<<<<< HEAD
-func handleWorkspaceDeletion(ctx context.Context, r *WorkspaceReconciler, req ctrl.Request, ws tfreconcilev1alpha1.Workspace) (ctrl.Result, error) {
-=======
 func (r *WorkspaceReconciler) handleRendering(ctx context.Context, ws *tfreconcilev1alpha1.Workspace) (ctrl.Result, error, bool) {
 	rendering, err := r.Renderer.Render(ws)
 	if err != nil {
@@ -149,7 +129,6 @@
 }
 
 func (r *WorkspaceReconciler) handleRefreshDependencies(ctx context.Context, ws *tfreconcilev1alpha1.Workspace, tf *tfexec.Terraform) (ctrl.Result, error, bool) {
->>>>>>> 96f78d30
 	log := logf.FromContext(ctx)
 
 	log.V(DebugLevel).Info("refresh dependencies starting")
@@ -205,30 +184,18 @@
 		return ctrl.Result{}, nil, false
 	}
 
-<<<<<<< HEAD
-	// Check if the current render would be the same
-	newRender, err := r.Renderer.Render(ws)
-=======
 	old = ws.DeepCopy()
 	ws.Status.CurrentContentHash = sum
 	ws.Status.NewPlanNeeded = true
 	ws.Status.NewApplyNeeded = true
 
 	err = r.Status().Patch(ctx, ws, client.MergeFrom(old))
->>>>>>> 96f78d30
 	if err != nil {
 		_ = r.updateWorkspaceStatus(ctx, ws, TFPhaseErrored, fmt.Sprintf("Failed to update dependency hash label: %v", err), nil)
 		return ctrl.Result{}, err, true
 	}
 
-<<<<<<< HEAD
-	return ws.Status.CurrentRender == newRender
-}
-func (r *WorkspaceReconciler) dueForRefresh(t time.Time, ws tfreconcilev1alpha1.Workspace) bool {
-	return t.After(ws.Status.NextRefreshTimestamp.Time)
-=======
 	return ctrl.Result{}, nil, false
->>>>>>> 96f78d30
 }
 
 func (r *WorkspaceReconciler) handlePlan(ctx context.Context, ws *tfreconcilev1alpha1.Workspace, tf *tfexec.Terraform) (ctrl.Result, error, bool) {
